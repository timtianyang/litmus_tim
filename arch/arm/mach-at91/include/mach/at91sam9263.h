--- conflicted
+++ resolved
@@ -74,15 +74,6 @@
 /*
  * System Peripherals
  */
-<<<<<<< HEAD
-#define AT91_SDRAMC0	(0xffffe200 - AT91_BASE_SYS)
-#define AT91_SDRAMC1	(0xffffe800 - AT91_BASE_SYS)
-#define AT91_MATRIX	(0xffffec00 - AT91_BASE_SYS)
-#define AT91_PMC	(0xfffffc00 - AT91_BASE_SYS)
-#define AT91_GPBR	(0xfffffd60 - AT91_BASE_SYS)
-
-=======
->>>>>>> e9676695
 #define AT91SAM9263_BASE_ECC0	0xffffe000
 #define AT91SAM9263_BASE_SDRAMC0 0xffffe200
 #define AT91SAM9263_BASE_SMC0	0xffffe400
