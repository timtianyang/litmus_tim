/*
 *  linux/fs/fcntl.c
 *
 *  Copyright (C) 1991, 1992  Linus Torvalds
 */

#include <linux/syscalls.h>
#include <linux/init.h>
#include <linux/mm.h>
#include <linux/fs.h>
#include <linux/file.h>
#include <linux/fdtable.h>
#include <linux/capability.h>
#include <linux/dnotify.h>
#include <linux/slab.h>
#include <linux/module.h>
#include <linux/security.h>
#include <linux/ptrace.h>
#include <linux/signal.h>
#include <linux/rcupdate.h>
#include <linux/pid_namespace.h>

#include <asm/poll.h>
#include <asm/siginfo.h>
#include <asm/uaccess.h>

void set_close_on_exec(unsigned int fd, int flag)
{
	struct files_struct *files = current->files;
	struct fdtable *fdt;
	spin_lock(&files->file_lock);
	fdt = files_fdtable(files);
	if (flag)
		FD_SET(fd, fdt->close_on_exec);
	else
		FD_CLR(fd, fdt->close_on_exec);
	spin_unlock(&files->file_lock);
}

static int get_close_on_exec(unsigned int fd)
{
	struct files_struct *files = current->files;
	struct fdtable *fdt;
	int res;
	rcu_read_lock();
	fdt = files_fdtable(files);
	res = FD_ISSET(fd, fdt->close_on_exec);
	rcu_read_unlock();
	return res;
}

SYSCALL_DEFINE3(dup3, unsigned int, oldfd, unsigned int, newfd, int, flags)
{
	int err = -EBADF;
	struct file * file, *tofree;
	struct files_struct * files = current->files;
	struct fdtable *fdt;

	if ((flags & ~O_CLOEXEC) != 0)
		return -EINVAL;

	if (unlikely(oldfd == newfd))
		return -EINVAL;

	spin_lock(&files->file_lock);
	err = expand_files(files, newfd);
	file = fcheck(oldfd);
	if (unlikely(!file))
		goto Ebadf;
	if (unlikely(err < 0)) {
		if (err == -EMFILE)
			goto Ebadf;
		goto out_unlock;
	}
	/*
	 * We need to detect attempts to do dup2() over allocated but still
	 * not finished descriptor.  NB: OpenBSD avoids that at the price of
	 * extra work in their equivalent of fget() - they insert struct
	 * file immediately after grabbing descriptor, mark it larval if
	 * more work (e.g. actual opening) is needed and make sure that
	 * fget() treats larval files as absent.  Potentially interesting,
	 * but while extra work in fget() is trivial, locking implications
	 * and amount of surgery on open()-related paths in VFS are not.
	 * FreeBSD fails with -EBADF in the same situation, NetBSD "solution"
	 * deadlocks in rather amusing ways, AFAICS.  All of that is out of
	 * scope of POSIX or SUS, since neither considers shared descriptor
	 * tables and this condition does not arise without those.
	 */
	err = -EBUSY;
	fdt = files_fdtable(files);
	tofree = fdt->fd[newfd];
	if (!tofree && FD_ISSET(newfd, fdt->open_fds))
		goto out_unlock;
	get_file(file);
	rcu_assign_pointer(fdt->fd[newfd], file);
	FD_SET(newfd, fdt->open_fds);
	if (flags & O_CLOEXEC)
		FD_SET(newfd, fdt->close_on_exec);
	else
		FD_CLR(newfd, fdt->close_on_exec);
	spin_unlock(&files->file_lock);

	if (tofree)
		filp_close(tofree, files);

	return newfd;

Ebadf:
	err = -EBADF;
out_unlock:
	spin_unlock(&files->file_lock);
	return err;
}

SYSCALL_DEFINE2(dup2, unsigned int, oldfd, unsigned int, newfd)
{
	if (unlikely(newfd == oldfd)) { /* corner case */
		struct files_struct *files = current->files;
		int retval = oldfd;

		rcu_read_lock();
		if (!fcheck_files(files, oldfd))
			retval = -EBADF;
		rcu_read_unlock();
		return retval;
	}
	return sys_dup3(oldfd, newfd, 0);
}

SYSCALL_DEFINE1(dup, unsigned int, fildes)
{
	int ret = -EBADF;
	struct file *file = fget(fildes);

	if (file) {
		ret = get_unused_fd();
		if (ret >= 0)
			fd_install(ret, file);
		else
			fput(file);
	}
	return ret;
}

#define SETFL_MASK (O_APPEND | O_NONBLOCK | O_NDELAY | O_DIRECT | O_NOATIME)

static int setfl(int fd, struct file * filp, unsigned long arg)
{
	struct inode * inode = filp->f_path.dentry->d_inode;
	int error = 0;

	/*
	 * O_APPEND cannot be cleared if the file is marked as append-only
	 * and the file is open for write.
	 */
	if (((arg ^ filp->f_flags) & O_APPEND) && IS_APPEND(inode))
		return -EPERM;

	/* O_NOATIME can only be set by the owner or superuser */
	if ((arg & O_NOATIME) && !(filp->f_flags & O_NOATIME))
		if (!is_owner_or_cap(inode))
			return -EPERM;

	/* required for strict SunOS emulation */
	if (O_NONBLOCK != O_NDELAY)
	       if (arg & O_NDELAY)
		   arg |= O_NONBLOCK;

	if (arg & O_DIRECT) {
		if (!filp->f_mapping || !filp->f_mapping->a_ops ||
			!filp->f_mapping->a_ops->direct_IO)
				return -EINVAL;
	}

	if (filp->f_op && filp->f_op->check_flags)
		error = filp->f_op->check_flags(arg);
	if (error)
		return error;

	/*
	 * ->fasync() is responsible for setting the FASYNC bit.
	 */
	if (((arg ^ filp->f_flags) & FASYNC) && filp->f_op &&
			filp->f_op->fasync) {
		error = filp->f_op->fasync(fd, filp, (arg & FASYNC) != 0);
		if (error < 0)
			goto out;
		if (error > 0)
			error = 0;
	}
	spin_lock(&filp->f_lock);
	filp->f_flags = (arg & SETFL_MASK) | (filp->f_flags & ~SETFL_MASK);
	spin_unlock(&filp->f_lock);

 out:
	return error;
}

static void f_modown(struct file *filp, struct pid *pid, enum pid_type type,
                     int force)
{
	write_lock_irq(&filp->f_owner.lock);
	if (force || !filp->f_owner.pid) {
		put_pid(filp->f_owner.pid);
		filp->f_owner.pid = get_pid(pid);
		filp->f_owner.pid_type = type;

		if (pid) {
			const struct cred *cred = current_cred();
			filp->f_owner.uid = cred->uid;
			filp->f_owner.euid = cred->euid;
		}
	}
	write_unlock_irq(&filp->f_owner.lock);
}

int __f_setown(struct file *filp, struct pid *pid, enum pid_type type,
		int force)
{
	int err;

	err = security_file_set_fowner(filp);
	if (err)
		return err;

	f_modown(filp, pid, type, force);
	return 0;
}
EXPORT_SYMBOL(__f_setown);

int f_setown(struct file *filp, unsigned long arg, int force)
{
	enum pid_type type;
	struct pid *pid;
	int who = arg;
	int result;
	type = PIDTYPE_PID;
	if (who < 0) {
		type = PIDTYPE_PGID;
		who = -who;
	}
	rcu_read_lock();
	pid = find_vpid(who);
	result = __f_setown(filp, pid, type, force);
	rcu_read_unlock();
	return result;
}
EXPORT_SYMBOL(f_setown);

void f_delown(struct file *filp)
{
	f_modown(filp, NULL, PIDTYPE_PID, 1);
}

pid_t f_getown(struct file *filp)
{
	pid_t pid;
	read_lock(&filp->f_owner.lock);
	pid = pid_vnr(filp->f_owner.pid);
	if (filp->f_owner.pid_type == PIDTYPE_PGID)
		pid = -pid;
	read_unlock(&filp->f_owner.lock);
	return pid;
}

static int f_setown_ex(struct file *filp, unsigned long arg)
{
	struct f_owner_ex * __user owner_p = (void * __user)arg;
	struct f_owner_ex owner;
	struct pid *pid;
	int type;
	int ret;

	ret = copy_from_user(&owner, owner_p, sizeof(owner));
	if (ret)
		return ret;

	switch (owner.type) {
	case F_OWNER_TID:
		type = PIDTYPE_MAX;
		break;

	case F_OWNER_PID:
		type = PIDTYPE_PID;
		break;

<<<<<<< HEAD
	case F_OWNER_GID:
=======
	case F_OWNER_PGRP:
>>>>>>> 22763c5c
		type = PIDTYPE_PGID;
		break;

	default:
		return -EINVAL;
	}

	rcu_read_lock();
	pid = find_vpid(owner.pid);
	if (owner.pid && !pid)
		ret = -ESRCH;
	else
		ret = __f_setown(filp, pid, type, 1);
	rcu_read_unlock();

	return ret;
}

static int f_getown_ex(struct file *filp, unsigned long arg)
{
	struct f_owner_ex * __user owner_p = (void * __user)arg;
	struct f_owner_ex owner;
	int ret = 0;

	read_lock(&filp->f_owner.lock);
	owner.pid = pid_vnr(filp->f_owner.pid);
	switch (filp->f_owner.pid_type) {
	case PIDTYPE_MAX:
		owner.type = F_OWNER_TID;
		break;

	case PIDTYPE_PID:
		owner.type = F_OWNER_PID;
		break;

	case PIDTYPE_PGID:
<<<<<<< HEAD
		owner.type = F_OWNER_GID;
=======
		owner.type = F_OWNER_PGRP;
>>>>>>> 22763c5c
		break;

	default:
		WARN_ON(1);
		ret = -EINVAL;
		break;
	}
	read_unlock(&filp->f_owner.lock);

	if (!ret)
		ret = copy_to_user(owner_p, &owner, sizeof(owner));
	return ret;
}

static long do_fcntl(int fd, unsigned int cmd, unsigned long arg,
		struct file *filp)
{
	long err = -EINVAL;

	switch (cmd) {
	case F_DUPFD:
	case F_DUPFD_CLOEXEC:
		if (arg >= current->signal->rlim[RLIMIT_NOFILE].rlim_cur)
			break;
		err = alloc_fd(arg, cmd == F_DUPFD_CLOEXEC ? O_CLOEXEC : 0);
		if (err >= 0) {
			get_file(filp);
			fd_install(err, filp);
		}
		break;
	case F_GETFD:
		err = get_close_on_exec(fd) ? FD_CLOEXEC : 0;
		break;
	case F_SETFD:
		err = 0;
		set_close_on_exec(fd, arg & FD_CLOEXEC);
		break;
	case F_GETFL:
		err = filp->f_flags;
		break;
	case F_SETFL:
		err = setfl(fd, filp, arg);
		break;
	case F_GETLK:
		err = fcntl_getlk(filp, (struct flock __user *) arg);
		break;
	case F_SETLK:
	case F_SETLKW:
		err = fcntl_setlk(fd, filp, cmd, (struct flock __user *) arg);
		break;
	case F_GETOWN:
		/*
		 * XXX If f_owner is a process group, the
		 * negative return value will get converted
		 * into an error.  Oops.  If we keep the
		 * current syscall conventions, the only way
		 * to fix this will be in libc.
		 */
		err = f_getown(filp);
		force_successful_syscall_return();
		break;
	case F_SETOWN:
		err = f_setown(filp, arg, 1);
		break;
	case F_GETOWN_EX:
		err = f_getown_ex(filp, arg);
		break;
	case F_SETOWN_EX:
		err = f_setown_ex(filp, arg);
		break;
	case F_GETSIG:
		err = filp->f_owner.signum;
		break;
	case F_SETSIG:
		/* arg == 0 restores default behaviour. */
		if (!valid_signal(arg)) {
			break;
		}
		err = 0;
		filp->f_owner.signum = arg;
		break;
	case F_GETLEASE:
		err = fcntl_getlease(filp);
		break;
	case F_SETLEASE:
		err = fcntl_setlease(fd, filp, arg);
		break;
	case F_NOTIFY:
		err = fcntl_dirnotify(fd, filp, arg);
		break;
	default:
		break;
	}
	return err;
}

SYSCALL_DEFINE3(fcntl, unsigned int, fd, unsigned int, cmd, unsigned long, arg)
{	
	struct file *filp;
	long err = -EBADF;

	filp = fget(fd);
	if (!filp)
		goto out;

	err = security_file_fcntl(filp, cmd, arg);
	if (err) {
		fput(filp);
		return err;
	}

	err = do_fcntl(fd, cmd, arg, filp);

 	fput(filp);
out:
	return err;
}

#if BITS_PER_LONG == 32
SYSCALL_DEFINE3(fcntl64, unsigned int, fd, unsigned int, cmd,
		unsigned long, arg)
{	
	struct file * filp;
	long err;

	err = -EBADF;
	filp = fget(fd);
	if (!filp)
		goto out;

	err = security_file_fcntl(filp, cmd, arg);
	if (err) {
		fput(filp);
		return err;
	}
	err = -EBADF;
	
	switch (cmd) {
		case F_GETLK64:
			err = fcntl_getlk64(filp, (struct flock64 __user *) arg);
			break;
		case F_SETLK64:
		case F_SETLKW64:
			err = fcntl_setlk64(fd, filp, cmd,
					(struct flock64 __user *) arg);
			break;
		default:
			err = do_fcntl(fd, cmd, arg, filp);
			break;
	}
	fput(filp);
out:
	return err;
}
#endif

/* Table to convert sigio signal codes into poll band bitmaps */

static const long band_table[NSIGPOLL] = {
	POLLIN | POLLRDNORM,			/* POLL_IN */
	POLLOUT | POLLWRNORM | POLLWRBAND,	/* POLL_OUT */
	POLLIN | POLLRDNORM | POLLMSG,		/* POLL_MSG */
	POLLERR,				/* POLL_ERR */
	POLLPRI | POLLRDBAND,			/* POLL_PRI */
	POLLHUP | POLLERR			/* POLL_HUP */
};

static inline int sigio_perm(struct task_struct *p,
                             struct fown_struct *fown, int sig)
{
	const struct cred *cred;
	int ret;

	rcu_read_lock();
	cred = __task_cred(p);
	ret = ((fown->euid == 0 ||
		fown->euid == cred->suid || fown->euid == cred->uid ||
		fown->uid  == cred->suid || fown->uid  == cred->uid) &&
	       !security_file_send_sigiotask(p, fown, sig));
	rcu_read_unlock();
	return ret;
}

static void send_sigio_to_task(struct task_struct *p,
			       struct fown_struct *fown,
			       int fd, int reason, int group)
{
	/*
	 * F_SETSIG can change ->signum lockless in parallel, make
	 * sure we read it once and use the same value throughout.
	 */
	int signum = ACCESS_ONCE(fown->signum);

	if (!sigio_perm(p, fown, signum))
		return;

	switch (signum) {
		siginfo_t si;
		default:
			/* Queue a rt signal with the appropriate fd as its
			   value.  We use SI_SIGIO as the source, not 
			   SI_KERNEL, since kernel signals always get 
			   delivered even if we can't queue.  Failure to
			   queue in this case _should_ be reported; we fall
			   back to SIGIO in that case. --sct */
			si.si_signo = signum;
			si.si_errno = 0;
		        si.si_code  = reason;
			/* Make sure we are called with one of the POLL_*
			   reasons, otherwise we could leak kernel stack into
			   userspace.  */
			BUG_ON((reason & __SI_MASK) != __SI_POLL);
			if (reason - POLL_IN >= NSIGPOLL)
				si.si_band  = ~0L;
			else
				si.si_band = band_table[reason - POLL_IN];
			si.si_fd    = fd;
			if (!do_send_sig_info(signum, &si, p, group))
				break;
		/* fall-through: fall back on the old plain SIGIO signal */
		case 0:
			do_send_sig_info(SIGIO, SEND_SIG_PRIV, p, group);
	}
}

void send_sigio(struct fown_struct *fown, int fd, int band)
{
	struct task_struct *p;
	enum pid_type type;
	struct pid *pid;
	int group = 1;
	
	read_lock(&fown->lock);

	type = fown->pid_type;
	if (type == PIDTYPE_MAX) {
		group = 0;
		type = PIDTYPE_PID;
	}

	pid = fown->pid;
	if (!pid)
		goto out_unlock_fown;
	
	read_lock(&tasklist_lock);
	do_each_pid_task(pid, type, p) {
		send_sigio_to_task(p, fown, fd, band, group);
	} while_each_pid_task(pid, type, p);
	read_unlock(&tasklist_lock);
 out_unlock_fown:
	read_unlock(&fown->lock);
}

static void send_sigurg_to_task(struct task_struct *p,
				struct fown_struct *fown, int group)
{
	if (sigio_perm(p, fown, SIGURG))
		do_send_sig_info(SIGURG, SEND_SIG_PRIV, p, group);
}

int send_sigurg(struct fown_struct *fown)
{
	struct task_struct *p;
	enum pid_type type;
	struct pid *pid;
	int group = 1;
	int ret = 0;
	
	read_lock(&fown->lock);

	type = fown->pid_type;
	if (type == PIDTYPE_MAX) {
		group = 0;
		type = PIDTYPE_PID;
	}

	pid = fown->pid;
	if (!pid)
		goto out_unlock_fown;

	ret = 1;
	
	read_lock(&tasklist_lock);
	do_each_pid_task(pid, type, p) {
		send_sigurg_to_task(p, fown, group);
	} while_each_pid_task(pid, type, p);
	read_unlock(&tasklist_lock);
 out_unlock_fown:
	read_unlock(&fown->lock);
	return ret;
}

static DEFINE_RWLOCK(fasync_lock);
static struct kmem_cache *fasync_cache __read_mostly;

/*
 * fasync_helper() is used by almost all character device drivers
 * to set up the fasync queue. It returns negative on error, 0 if it did
 * no changes and positive if it added/deleted the entry.
 */
int fasync_helper(int fd, struct file * filp, int on, struct fasync_struct **fapp)
{
	struct fasync_struct *fa, **fp;
	struct fasync_struct *new = NULL;
	int result = 0;

	if (on) {
		new = kmem_cache_alloc(fasync_cache, GFP_KERNEL);
		if (!new)
			return -ENOMEM;
	}

	/*
	 * We need to take f_lock first since it's not an IRQ-safe
	 * lock.
	 */
	spin_lock(&filp->f_lock);
	write_lock_irq(&fasync_lock);
	for (fp = fapp; (fa = *fp) != NULL; fp = &fa->fa_next) {
		if (fa->fa_file == filp) {
			if(on) {
				fa->fa_fd = fd;
				kmem_cache_free(fasync_cache, new);
			} else {
				*fp = fa->fa_next;
				kmem_cache_free(fasync_cache, fa);
				result = 1;
			}
			goto out;
		}
	}

	if (on) {
		new->magic = FASYNC_MAGIC;
		new->fa_file = filp;
		new->fa_fd = fd;
		new->fa_next = *fapp;
		*fapp = new;
		result = 1;
	}
out:
	if (on)
		filp->f_flags |= FASYNC;
	else
		filp->f_flags &= ~FASYNC;
	write_unlock_irq(&fasync_lock);
	spin_unlock(&filp->f_lock);
	return result;
}

EXPORT_SYMBOL(fasync_helper);

void __kill_fasync(struct fasync_struct *fa, int sig, int band)
{
	while (fa) {
		struct fown_struct * fown;
		if (fa->magic != FASYNC_MAGIC) {
			printk(KERN_ERR "kill_fasync: bad magic number in "
			       "fasync_struct!\n");
			return;
		}
		fown = &fa->fa_file->f_owner;
		/* Don't send SIGURG to processes which have not set a
		   queued signum: SIGURG has its own default signalling
		   mechanism. */
		if (!(sig == SIGURG && fown->signum == 0))
			send_sigio(fown, fa->fa_fd, band);
		fa = fa->fa_next;
	}
}

EXPORT_SYMBOL(__kill_fasync);

void kill_fasync(struct fasync_struct **fp, int sig, int band)
{
	/* First a quick test without locking: usually
	 * the list is empty.
	 */
	if (*fp) {
		read_lock(&fasync_lock);
		/* reread *fp after obtaining the lock */
		__kill_fasync(*fp, sig, band);
		read_unlock(&fasync_lock);
	}
}
EXPORT_SYMBOL(kill_fasync);

static int __init fasync_init(void)
{
	fasync_cache = kmem_cache_create("fasync_cache",
		sizeof(struct fasync_struct), 0, SLAB_PANIC, NULL);
	return 0;
}

module_init(fasync_init)<|MERGE_RESOLUTION|>--- conflicted
+++ resolved
@@ -284,11 +284,7 @@
 		type = PIDTYPE_PID;
 		break;
 
-<<<<<<< HEAD
-	case F_OWNER_GID:
-=======
 	case F_OWNER_PGRP:
->>>>>>> 22763c5c
 		type = PIDTYPE_PGID;
 		break;
 
@@ -325,11 +321,7 @@
 		break;
 
 	case PIDTYPE_PGID:
-<<<<<<< HEAD
-		owner.type = F_OWNER_GID;
-=======
 		owner.type = F_OWNER_PGRP;
->>>>>>> 22763c5c
 		break;
 
 	default:
