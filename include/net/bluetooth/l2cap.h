--- conflicted
+++ resolved
@@ -482,18 +482,11 @@
 	__u32		remote_acc_lat;
 	__u32		remote_flush_to;
 
-<<<<<<< HEAD
-	struct timer_list	chan_timer;
-	struct timer_list	retrans_timer;
-	struct timer_list	monitor_timer;
-	struct timer_list	ack_timer;
-=======
 	struct delayed_work	chan_timer;
 	struct delayed_work	retrans_timer;
 	struct delayed_work	monitor_timer;
 	struct delayed_work	ack_timer;
 
->>>>>>> dc0d633e
 	struct sk_buff		*tx_send_head;
 	struct sk_buff_head	tx_q;
 	struct sk_buff_head	srej_q;
@@ -602,8 +595,6 @@
 	FLAG_EFS_ENABLE,
 };
 
-<<<<<<< HEAD
-=======
 static inline void l2cap_chan_hold(struct l2cap_chan *c)
 {
 	atomic_inc(&c->refcnt);
@@ -632,7 +623,6 @@
 		l2cap_chan_put(chan);
 }
 
->>>>>>> dc0d633e
 #define __set_chan_timer(c, t) l2cap_set_timer(c, &c->chan_timer, (t))
 #define __clear_chan_timer(c) l2cap_clear_timer(c, &c->chan_timer)
 #define __set_retrans_timer(c) l2cap_set_timer(c, &c->retrans_timer, \
@@ -844,12 +834,8 @@
 struct l2cap_chan *l2cap_chan_create(struct sock *sk);
 void l2cap_chan_close(struct l2cap_chan *chan, int reason);
 void l2cap_chan_destroy(struct l2cap_chan *chan);
-<<<<<<< HEAD
-int l2cap_chan_connect(struct l2cap_chan *chan);
-=======
 inline int l2cap_chan_connect(struct l2cap_chan *chan, __le16 psm, u16 cid,
 								bdaddr_t *dst);
->>>>>>> dc0d633e
 int l2cap_chan_send(struct l2cap_chan *chan, struct msghdr *msg, size_t len,
 								u32 priority);
 void l2cap_chan_busy(struct l2cap_chan *chan, int busy);
